numpy>=1.20
matplotlib
torch
<<<<<<< HEAD
tqdm
pykeops
=======
pykeops
tqdm
>>>>>>> bae1d267
<|MERGE_RESOLUTION|>--- conflicted
+++ resolved
@@ -1,10 +1,5 @@
 numpy>=1.20
 matplotlib
 torch
-<<<<<<< HEAD
-tqdm
 pykeops
-=======
-pykeops
-tqdm
->>>>>>> bae1d267
+tqdm